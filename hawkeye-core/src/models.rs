--- conflicted
+++ resolved
@@ -95,75 +95,20 @@
 }
 
 #[derive(Serialize, Deserialize, Clone, Debug, Eq, PartialEq)]
-<<<<<<< HEAD
-pub struct FromContext {
-    pub slate_context: Option<SlateContext>,
-}
-
-impl FromContext {
-    pub fn is_valid(&self, state: &VideoMode) -> Result<()> {
-        if state == &VideoMode::Slate {
-            // Require `slate_context`.
-            self.slate_context
-                .as_ref()
-                .ok_or_else(|| eyre!("A `slate_context` is required for from=slate"))
-                .and_then(|sc| sc.is_valid())
-        } else {
-            Ok(())
-        }
-    }
-}
-
-#[derive(Serialize, Deserialize, Clone, Debug, Eq, PartialEq)]
-pub struct ToContext {
-    pub slate_context: Option<SlateContext>,
-}
-
-impl ToContext {
-    pub fn is_valid(&self, state: &VideoMode) -> Result<()> {
-        if state == &VideoMode::Slate {
-            // Require `slate_context`.
-            self.slate_context
-                .as_ref()
-                .ok_or_else(|| eyre!("A `slate_context` is required for to=slate"))
-                .and_then(|sc| sc.is_valid())
-        } else {
-            Ok(())
-        }
-    }
-}
-
-#[derive(Serialize, Deserialize, Clone, Debug, Eq, PartialEq)]
-pub struct SlateBoundingBox {
-    // The bounding box within image_width/image_height.
-    pub bbox_width: i32,
-    pub bbox_height: i32,
-
-    // Total image widths so we can take a proportion to scale other images for comparison.
-    pub image_width: i32,
-    pub image_height: i32,
-
-    // The anchor point within image_width/image_height that bbox_width/bbox_height extend from.
-    pub origin: [int; 2],
-}
-
-#[derive(Serialize, Deserialize, Clone, Debug, Eq, PartialEq)]
-pub struct SlateContext {
-    pub slate_url: String,
-    pub bbox: Option<SlateBoundingBox>,
-=======
 #[serde(rename_all = "lowercase")]
 #[serde(tag = "frame_type", content = "slate_context")]
 pub enum VideoMode {
-    Slate { url: String },
+    Slate {
+        url: String,
+        bbox: Option<SlateBoundingBox>,
+    },
     Content,
->>>>>>> c9b1e494
 }
 
 impl VideoMode {
     pub fn is_valid(&self) -> Result<()> {
         match self {
-            VideoMode::Slate { url } => {
+            VideoMode::Slate { url, bbox } => {
                 let parsed_url = Url::parse(url)?;
                 Path::new(parsed_url.path())
                     .extension()
@@ -189,6 +134,20 @@
             VideoMode::Content => Ok(()),
         }
     }
+}
+
+#[derive(Serialize, Deserialize, Clone, Debug, Eq, PartialEq)]
+pub struct SlateBoundingBox {
+    // The bounding box within image_width/image_height.
+    pub bbox_width: i32,
+    pub bbox_height: i32,
+
+    // Total image widths so we can take a proportion to scale other images for comparison.
+    pub image_width: i32,
+    pub image_height: i32,
+
+    // The anchor point within image_width/image_height that bbox_width/bbox_height extend from.
+    pub origin: [int; 2],
 }
 
 #[derive(Serialize, Deserialize, Clone, Debug, Eq, PartialEq)]
