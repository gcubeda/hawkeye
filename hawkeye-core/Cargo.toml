[package]
name = "hawkeye-core"
<<<<<<< HEAD
version = "0.2.0"
=======
version = "0.2.1"
>>>>>>> ecdf005d
authors = ["Rafael Caricio <rafael@caricio.com>"]
edition = "2018"
license = "MIT"
repository = "https://github.com/cbsinteractive/hawkeye"


[dependencies]
lazy_static = "1.4"
log = "0.4"
color-eyre = "0.5"
pretty_env_logger = "0.4"
sentry = "0.24.2"
sentry-log = "0.24.2"
serde = { version = "1.0", features = ["derive"] }
url = "2.2.2"

[dependencies.serde_with]
version = "1.11.0"
features = [ "macros" ]

[dev-dependencies]
pretty_assertions = "0.6.1"
serde_json = "1.0.73"
<|MERGE_RESOLUTION|>--- conflicted
+++ resolved
@@ -1,10 +1,6 @@
 [package]
 name = "hawkeye-core"
-<<<<<<< HEAD
-version = "0.2.0"
-=======
-version = "0.2.1"
->>>>>>> ecdf005d
+version = "0.2.2"
 authors = ["Rafael Caricio <rafael@caricio.com>"]
 edition = "2018"
 license = "MIT"
