--- conflicted
+++ resolved
@@ -480,11 +480,7 @@
         )),
         Status::Pending => Ok(reply::with_status(
             reply::json(&json!({
-<<<<<<< HEAD
-                "message": "Watcher is already updating"
-=======
                 "message": "Watcher is currently updating"
->>>>>>> 68e69e00
             })),
             StatusCode::CONFLICT,
         )),
